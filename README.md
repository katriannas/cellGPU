--- conflicted
+++ resolved
@@ -1,29 +1,3 @@
-<<<<<<< HEAD
-# DelGPU
-
-DelGPU (''DELayed froGPUnch:Delaunay on GPUS) implements highly parallelizable algorithms to calculate the Delaunay triangulation of a point set in a two-dimensional domain with periodic boundary conditions. (The program can also be referred to as ''VoroGuppy: Voronoi decompositions on Graphics Processors,'' which is where the logo comes from.).
-
-The primary engine -- the DelaunayMD class -- is a hybrid CPU/GPU algorithm intended to be used in ''molecular dynamics'' simulations where the particles are either Delaunay vertices or are derivable from them (as in the self-propelled Voronoi models of cells). It specializes in situations where the entire triangulation does not need to be recomputed at every time step, but rather only a small portion of the triangulation is to be repaired at a given time.
-
-Documentation of the code is maintained via Doxygen... go to the "/doc" directory, type "doxygen Doxyfile", and go from there.
-
-
-## Basic idea
-
-The following describes the basic operation of the DelaunayMD class
-* (1) CPU STEP: If necessary (ie. after initialization, or after a timestep where a lot of neighbors need to be updated) a CGAL (default) or Bowyer-Watson (non-standard) routine is called to completely retriangulate the point set.
-
-* (2) GPU STEP: The points are moved around in the periodic box, possibly based on forces computed by the GPU.
-
-* (3) GPU STEP: The GPU checks the circumcircle of every Delaunay triangle from the last timestep (i.e., we check the connectivity of the old triangulation to see if anything needs to be updated). A list of particles to fix is generated. If this list is of length zero, no memory copies take place.
-
-* (4) CPU STEP: If needed, every particle that is flagged for fixing gets its neighbor list repaired on the CPU. A call to DelaunayLoc finds the candidate 1-ring of that particle (a set of points from which the true Delaunay neighbors are a strict subset), and CGAL (again, the default) is called to reduce the candidate 1-ring to the true set of neighbors.
-
-* (5) CPU/GPU: The new topology of the triangulation and associated data structures are updated, and the cycle of (2)-(5) can repeat.
-
-### Classes of note
-
-=======
 # CellGPU
 
 CellGPU implements GPU-accelerated algorithms to simulate off-lattice models of cells. Its current
@@ -53,7 +27,6 @@
 * AVM2D -- A child of Simple2DActiveCell implements a simple 2D dynamic ("active") vertex model
 * DelaunayMD -- A core engine that operates as described above in ''Basic idea''
 * SPV2D -- A child class of DelaunayMD that implements the 2D SPV model forces.
->>>>>>> d0421836
 * cellListGPU -- makes cell lists using the GPU
 
 * DelaunayNP -- Calculates the Delaunay triangulation in a non-periodic 2D domain (via naive Bowyer-Watson)
@@ -61,34 +34,9 @@
 * DelaunayCGAL --Calculates the Delaunay triangulation in either a periodic or non-periodic 2D domain (via CGAL)
 
 * DelaunayLoc -- Calculates candidate 1-rings of particles by finding an enclosing polygon of nearby points and finding all points in the circumcircle of the point and any two consecutive vertices of that polygon.
-<<<<<<< HEAD
-
-* DelaunayMD -- A core engine that operates as described above in ''Basic idea''
-
-* SPV2D -- A child class of DelaunayMD that implements the 2D SPV model forces.
-
-## CURRENT LIMITATIONS
-
-At the moment everything is optimized assuming the box is square. For this assumption to change, many edits would need to be made to the DelaunayCGAL and especially gpucell class. Also the grid class, and some changes in how higher-level classes interact with this objects.
-
-## CITATIONS
-
-The local ''test-and-repair'' part of the code is parallelized using an idea from Chen and Gotsman's ''Localizing the delaunay triangulation and its parallel implementation,'' [Transactions on Computational Science XX (M. L. Gavrilova, C.J.K. Tan, and B. Kalantari, eds.), Lecture Notes in Computer Science, vol. 8110, Springer Berlin Heidelberg, 2013, Extended abstract in ISVD 2012, pp. 24–31, pp. 39–55 (English)]. In particular, that paper points out a locality condition for the Delaunay neighborhood of a given point. Given a polygon formed by other vertices that encloses the target point, the possible set of Delaunay neighbors of the target point are those points contained in any of the circumcircles that can be formed by that point and consecutive vertices of the polygon).
-=======
->>>>>>> d0421836
 
 ## Basic idea of SPV hybrid operation
 
-<<<<<<< HEAD
-
-## Directory structure
-
-In this repository follows a simple structure. The main executable, voroguppy.cpp is in the base directory. Header files are in inc/, source files are in src/, and object files get put in obj/ and obj/cuobj/ (which are .gitignored, by default). A super-explicit makefile is used.
-
-## Contributors
-
-Daniel M. Sussman -- everything so far!
-=======
 The following describes the basic operation of the DelaunayMD class
 * (1) CPU STEP: If necessary (ie. after initialization, or after a timestep where a lot of neighbors
 need to be updated) a CGAL (default) or Bowyer-Watson (non-standard) routine is called to completely
@@ -148,5 +96,4 @@
 
 ## Contributors
 
-Daniel M. Sussman
->>>>>>> d0421836
+Daniel M. Sussman