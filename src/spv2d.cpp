#define ENABLE_CUDA

#include "spv2d.h"
#include "spv2d.cuh"
#include "cuda_profiler_api.h"
/*! \file spv2d.cpp */

/*!
\param n number of cells to initialize
\param reprod should the simulation be reproducible (i.e. call a RNG with a fixed seed)
\post Initialize(n,initGPURNcellsG) is called, as is setCellPreferenceUniform(1.0,4.0)
*/
SPV2D::SPV2D(int n, bool reprod)
    {
    printf("Initializing %i cells with random positions in a square box... \n",n);
    Reproducible = reprod;
    Initialize(n);
    setCellPreferencesUniform(1.0,4.0);
    };

/*!
\param n number of cells to initialize
\param A0 set uniform preferred area for all cells
\param P0 set uniform preferred perimeter for all cells
\param reprod should the simulation be reproducible (i.e. call a RNG with a fixed seed)
\post Initialize(n,initGPURNG) is called
*/
SPV2D::SPV2D(int n,Dscalar A0, Dscalar P0,bool reprod)
    {
<<<<<<< HEAD
    printf("Initializing %i cells with random positions in a square box... \n",n);
=======
    printf("Initializing %i cells with random positions in a square box...\n ",n);
>>>>>>> e13714f0
    Reproducible = reprod;
    Initialize(n);
    setCellPreferencesUniform(A0,P0);
    };

/*!
\param  n Number of cells to initialized
\post all GPUArrays are set to the correct size, v0 is set to 0.05, Dr is set to 1.0, the
Hilbert sorting period is set to -1 (i.e. off), the moduli are set to KA=KP=1.0, DelaunayMD is
initialized (initializeDelMD(n) gets called), particle exclusions are turned off, and auxiliary
data structures for the topology are set
*/
//take care of all class initialization functions
void SPV2D::Initialize(int n)
    {
    Ncells=n;
    particleExclusions=false;
    Timestep = 0;
    triangletiming = 0.0; forcetiming = 0.0;
    setDeltaT(0.01);
    initializeDelMD(n);
    setModuliUniform(1.0,1.0);

    setv0Dr(0.05,1.0);
    cellForces.resize(n);
    external_forces.resize(n);
    AreaPeri.resize(n);
    CellType.resize(n);

    cellDirectors.resize(n);
    displacements.resize(n);

    vector<int> baseEx(n,0);
    setExclusions(baseEx);
    particleExclusions=false;

    setCellDirectorsRandomly();
    resetLists();
    allDelSets();
    };

/*!
goes through the process of computing the forces on either the CPU or GPU, either with or without
exclusions, as determined by the flags. Assumes the geometry has NOT yet been computed.
\post the geometry is computed, and force per cell is computed.
*/
void SPV2D::computeForces()
    {
    if (GPUcompute)
        {
        computeGeometryGPU();
        ComputeForceSetsGPU();
        SumForcesGPU();
        }
    else
        {
        computeGeometryCPU();
        for (int ii = 0; ii < Ncells; ++ii)
            computeSPVForceCPU(ii);
        };
    };

/*!
goes through the process of testing and repairing the topology on either the CPU or GPU
\post and topological changes needed by cell motion are detected and repaired
*/
void SPV2D::enforceTopology()
    {
    if (GPUcompute)
        {
        testAndRepairTriangulation();
        ArrayHandle<int> h_actf(anyCircumcenterTestFailed,access_location::host,access_mode::read);
        if(h_actf.data[0] == 1)
            {
            //maintain the auxilliary lists for computing forces
            if(completeRetriangulationPerformed || neighMaxChange)
                {
                if(neighMaxChange)
                    {
                    resetLists();
                    neighMaxChange = false;
                    };
                allDelSets();
                }
            else
                {
                bool localFail = false;
                for (int jj = 0;jj < NeedsFixing.size(); ++jj)
                    if(!getDelSets(NeedsFixing[jj]))
                        localFail=true;
                if (localFail)
                    {
                    cout << "Local triangulation failed to return a consistent set of topological information..." << endl;
                    cout << "Now attempting a global re-triangulation to save the day." << endl;
                    globalTriangulationCGAL();
                    //get new DelSets and DelOthers
                    resetLists();
                    allDelSets();
                    };
                };

            };
        //pre-copy some data back to device; this will overlap with some CPU time
        //...these are the arrays that are used by force_sets but not geometry, and should be switched to Async
        ArrayHandle<int2> d_delSets(delSets,access_location::device,access_mode::read);
        ArrayHandle<int> d_delOther(delOther,access_location::device,access_mode::read);
        ArrayHandle<int2> d_nidx(NeighIdxs,access_location::device,access_mode::read);
        }
    else
        {
        testAndRepairTriangulation();
        if(neighMaxChange)
            {
            if(neighMaxChange)
                resetLists();
            neighMaxChange = false;
            allDelSets();
            };
        };
    };

/*!
When sortPeriod < 0, this routine does not get called
\post call Simple2DActiveCell's underlying Hilbert sort scheme, and re-index spv2d's extra arrays
*/
void SPV2D::spatialSorting()
    {
    spatiallySortCellsAndCellActivity();
    //reTriangulate with the new ordering
    globalTriangulationCGAL();
    //get new DelSets and DelOthers
    resetLists();
    allDelSets();

    //re-index all cell information arrays
    reIndexCellArray(exclusions);
    };

/*!
As the code is modified, all GPUArrays whose size depend on neighMax should be added to this function
\post voroCur,voroLastNext, delSets, delOther, and forceSets grow to size neighMax*Ncells
*/
void SPV2D::resetLists()
    {
    voroCur.resize(neighMax*Ncells);
    voroLastNext.resize(neighMax*Ncells);
    delSets.resize(neighMax*Ncells);
    delOther.resize(neighMax*Ncells);
    forceSets.resize(neighMax*Ncells);
    };

/*!
Calls updateNeighIdxs and then getDelSets(i) for all cells i
*/
void SPV2D::allDelSets()
    {
    updateNeighIdxs();
    for (int ii = 0; ii < Ncells; ++ii)
        getDelSets(ii);
    };

/*!
\param i the cell in question
\post the delSet and delOther data structure for cell i is updated. Recall that
delSet.data[n_idx(nn,i)] is an int2; the x and y parts store the index of the previous and next
Delaunay neighbor, ordered CCW. delOther contains the mutual neighbor of delSet.data[n_idx(nn,i)].y
and delSet.data[n_idx(nn,i)].z that isn't cell i
*/
bool SPV2D::getDelSets(int i)
    {
    ArrayHandle<int> neighnum(cellNeighborNum,access_location::host,access_mode::read);
    ArrayHandle<int> ns(cellNeighbors,access_location::host,access_mode::read);
    ArrayHandle<int2> ds(delSets,access_location::host,access_mode::readwrite);
    ArrayHandle<int> dother(delOther,access_location::host,access_mode::readwrite);

    int iNeighs = neighnum.data[i];
    int nm2,nm1,n1,n2;
    nm2 = ns.data[n_idx(iNeighs-3,i)];
    nm1 = ns.data[n_idx(iNeighs-2,i)];
    n1 = ns.data[n_idx(iNeighs-1,i)];

    for (int nn = 0; nn < iNeighs; ++nn)
        {
        n2 = ns.data[n_idx(nn,i)];
        int nextNeighs = neighnum.data[n1];
        for (int nn2 = 0; nn2 < nextNeighs; ++nn2)
            {
            int testPoint = ns.data[n_idx(nn2,n1)];
            if(testPoint == nm1)
                {
                dother.data[n_idx(nn,i)] = ns.data[n_idx((nn2+1)%nextNeighs,n1)];
                break;
                };
            };
        ds.data[n_idx(nn,i)].x= nm1;
        ds.data[n_idx(nn,i)].y= n1;

        //is "delOther" a copy of i or either of the delSet points? if so, the local topology is inconsistent
        if(nm1 == dother.data[n_idx(nn,i)] || n1 == dother.data[n_idx(nn,i)] || i == dother.data[n_idx(nn,i)])
            return false;

        nm2=nm1;
        nm1=n1;
        n1=n2;

        };
    return true;
    };


/*!
\param exes a list of per-particle indications of whether a particle should be excluded (exes[i] !=0) or not/
*/
void SPV2D::setExclusions(vector<int> &exes)
    {
    particleExclusions=true;
    external_forces.resize(Ncells);
    exclusions.resize(Ncells);
    ArrayHandle<Dscalar2> h_mot(Motility,access_location::host,access_mode::readwrite);
    ArrayHandle<int> h_ex(exclusions,access_location::host,access_mode::overwrite);

    for (int ii = 0; ii < Ncells; ++ii)
        {
        h_ex.data[ii] = 0;
        if( exes[ii] != 0)
            {
            //set v0 to zero and Dr to zero
            h_mot.data[ii].x = 0.0;
            h_mot.data[ii].y = 0.0;
            h_ex.data[ii] = 1;
            };
        };
    };

/*!
\pre The geoemtry (area and perimeter) has already been calculated
\post calculate the contribution to the net force on every particle from each of its voronoi vertices
via a cuda call
*/
void SPV2D::ComputeForceSetsGPU()
    {
        computeSPVForceSetsGPU();
    };

/*!
\pre forceSets are already computed
\post call the right routine to add up forceSets to get the net force per cell
*/
void SPV2D::SumForcesGPU()
    {
    if(!particleExclusions)
        sumForceSets();
    else
        sumForceSetsWithExclusions();
    };

/*!
\pre The topology of the Delaunay triangulation is up-to-date on the GPU
\post calculate all cell areas, perimenters, and voronoi neighbors
*/
void SPV2D::computeGeometryGPU()
    {
    ArrayHandle<Dscalar2> d_p(cellPositions,access_location::device,access_mode::read);
    ArrayHandle<Dscalar2> d_AP(AreaPeri,access_location::device,access_mode::readwrite);
    ArrayHandle<int> d_nn(cellNeighborNum,access_location::device,access_mode::read);
    ArrayHandle<int> d_n(cellNeighbors,access_location::device,access_mode::read);
    ArrayHandle<Dscalar2> d_vc(voroCur,access_location::device,access_mode::overwrite);
    ArrayHandle<Dscalar4> d_vln(voroLastNext,access_location::device,access_mode::overwrite);

    gpu_compute_geometry(
                        d_p.data,
                        d_AP.data,
                        d_nn.data,
                        d_n.data,
                        d_vc.data,
                        d_vln.data,
                        Ncells, n_idx,Box);
    };

/*!
\pre forceSets are already computed,
\post The forceSets are summed to get the net force per particle via a cuda call
*/
void SPV2D::sumForceSets()
    {

    ArrayHandle<int> d_nn(cellNeighborNum,access_location::device,access_mode::read);
    ArrayHandle<Dscalar2> d_forceSets(forceSets,access_location::device,access_mode::read);
    ArrayHandle<Dscalar2> d_forces(cellForces,access_location::device,access_mode::overwrite);

    gpu_sum_force_sets(
                    d_forceSets.data,
                    d_forces.data,
                    d_nn.data,
                    Ncells,n_idx);
    };

/*!
\pre forceSets are already computed, some particle exclusions have been defined.
\post The forceSets are summed to get the net force per particle via a cuda call, respecting exclusions
*/
void SPV2D::sumForceSetsWithExclusions()
    {

    ArrayHandle<int> d_nn(cellNeighborNum,access_location::device,access_mode::read);
    ArrayHandle<Dscalar2> d_forceSets(forceSets,access_location::device,access_mode::read);
    ArrayHandle<Dscalar2> d_forces(cellForces,access_location::device,access_mode::overwrite);
    ArrayHandle<Dscalar2> d_external_forces(external_forces,access_location::device,access_mode::overwrite);
    ArrayHandle<int> d_exes(exclusions,access_location::device,access_mode::read);

    gpu_sum_force_sets_with_exclusions(
                    d_forceSets.data,
                    d_forces.data,
                    d_external_forces.data,
                    d_exes.data,
                    d_nn.data,
                    Ncells,n_idx);
    };

/*!
Calculate the contributions to the net force on particle "i" from each of particle i's voronoi
vertices
*/
void SPV2D::computeSPVForceSetsGPU()
    {
    ArrayHandle<Dscalar2> d_p(cellPositions,access_location::device,access_mode::read);
    ArrayHandle<Dscalar2> d_AP(AreaPeri,access_location::device,access_mode::read);
    ArrayHandle<Dscalar2> d_APpref(AreaPeriPreferences,access_location::device,access_mode::read);
    ArrayHandle<int2> d_delSets(delSets,access_location::device,access_mode::read);
    ArrayHandle<int> d_delOther(delOther,access_location::device,access_mode::read);
    ArrayHandle<Dscalar2> d_forceSets(forceSets,access_location::device,access_mode::overwrite);
    ArrayHandle<int2> d_nidx(NeighIdxs,access_location::device,access_mode::read);
    ArrayHandle<Dscalar2> d_vc(voroCur,access_location::device,access_mode::read);
    ArrayHandle<Dscalar4> d_vln(voroLastNext,access_location::device,access_mode::read);

    gpu_force_sets(
                    d_p.data,
                    d_AP.data,
                    d_APpref.data,
                    d_delSets.data,
                    d_delOther.data,
                    d_vc.data,
                    d_vln.data,
                    d_forceSets.data,
                    d_nidx.data,
                    KA,
                    KP,
                    NeighIdxNum,n_idx,Box);
    };

/*!
\pre Topology is up-to-date on the CPU
\post geometry and voronoi neighbor locations are computed for the current configuration
*/
void SPV2D::computeGeometryCPU()
    {
    //read in all the data we'll need
    ArrayHandle<Dscalar2> h_p(cellPositions,access_location::host,access_mode::read);
    ArrayHandle<Dscalar2> h_AP(AreaPeri,access_location::host,access_mode::readwrite);
    ArrayHandle<int> h_nn(cellNeighborNum,access_location::host,access_mode::read);
    ArrayHandle<int> h_n(cellNeighbors,access_location::host,access_mode::read);

    ArrayHandle<Dscalar2> h_v(voroCur,access_location::host,access_mode::overwrite);

    for (int i = 0; i < Ncells; ++i)
        {
        //get Delaunay neighbors of the cell
        int neigh = h_nn.data[i];
        vector<int> ns(neigh);
        for (int nn = 0; nn < neigh; ++nn)
            {
            ns[nn]=h_n.data[n_idx(nn,i)];
            };

        //compute base set of voronoi points, and the derivatives of those points w/r/t cell i's position
        vector<Dscalar2> voro(neigh);
        Dscalar2 circumcent;
        Dscalar2 nnextp,nlastp;
        Dscalar2 pi = h_p.data[i];
        Dscalar2 rij, rik;

        nlastp = h_p.data[ns[ns.size()-1]];
        Box.minDist(nlastp,pi,rij);
        for (int nn = 0; nn < neigh;++nn)
            {
            nnextp = h_p.data[ns[nn]];
            Box.minDist(nnextp,pi,rik);
            Circumcenter(rij,rik,circumcent);
            voro[nn] = circumcent;
            rij=rik;
            int id = n_idx(nn,i);
            h_v.data[id] = voro[nn];
            };

        Dscalar2 vlast,vnext;
        //compute Area and perimeter
        Dscalar Varea = 0.0;
        Dscalar Vperi = 0.0;
        vlast = voro[neigh-1];
        for (int nn = 0; nn < neigh; ++nn)
            {
            vnext=voro[nn];
            Varea += TriangleArea(vlast,vnext);
            Dscalar dx = vlast.x-vnext.x;
            Dscalar dy = vlast.y-vnext.y;
            Vperi += sqrt(dx*dx+dy*dy);
            vlast=vnext;
            };
        h_AP.data[i].x = Varea;
        h_AP.data[i].y = Vperi;
        };
    };

/*!
\param i The particle index for which to compute the net force, assuming addition tension terms between unlike particles
\post the net force on cell i is computed
*/
void SPV2D::computeSPVForceCPU(int i)
    {
    Dscalar Pthreshold = THRESHOLD;

    //read in all the data we'll need
    ArrayHandle<Dscalar2> h_p(cellPositions,access_location::host,access_mode::read);
    ArrayHandle<Dscalar2> h_f(cellForces,access_location::host,access_mode::readwrite);
    ArrayHandle<int> h_ct(CellType,access_location::host,access_mode::read);
    ArrayHandle<Dscalar2> h_AP(AreaPeri,access_location::host,access_mode::read);
    ArrayHandle<Dscalar2> h_APpref(AreaPeriPreferences,access_location::host,access_mode::read);
    ArrayHandle<Dscalar2> h_v(voroCur,access_location::host,access_mode::read);

    ArrayHandle<int> h_nn(cellNeighborNum,access_location::host,access_mode::read);
    ArrayHandle<int> h_n(cellNeighbors,access_location::host,access_mode::read);

    ArrayHandle<Dscalar2> h_external_forces(external_forces,access_location::host,access_mode::overwrite);
    ArrayHandle<int> h_exes(exclusions,access_location::host,access_mode::read);


    //get Delaunay neighbors of the cell
    int neigh = h_nn.data[i];
    vector<int> ns(neigh);
    for (int nn = 0; nn < neigh; ++nn)
        {
        ns[nn]=h_n.data[n_idx(nn,i)];
        };

    //compute base set of voronoi points, and the derivatives of those points w/r/t cell i's position
    vector<Dscalar2> voro(neigh);
    vector<Matrix2x2> dhdri(neigh);
    Matrix2x2 Id;
    Dscalar2 circumcent;
    Dscalar2 rij,rik;
    Dscalar2 nnextp,nlastp;
    Dscalar2 rjk;
    Dscalar2 pi = h_p.data[i];

    nlastp = h_p.data[ns[ns.size()-1]];
    Box.minDist(nlastp,pi,rij);
    for (int nn = 0; nn < neigh;++nn)
        {
        int id = n_idx(nn,i);
        nnextp = h_p.data[ns[nn]];
        Box.minDist(nnextp,pi,rik);
        voro[nn] = h_v.data[id];
        rjk.x =rik.x-rij.x;
        rjk.y =rik.y-rij.y;

        Dscalar2 dbDdri,dgDdri,dDdriOD,z;
        Dscalar betaD = -dot(rik,rik)*dot(rij,rjk);
        Dscalar gammaD = dot(rij,rij)*dot(rik,rjk);
        Dscalar cp = rij.x*rjk.y - rij.y*rjk.x;
        Dscalar D = 2*cp*cp;


        z.x = betaD*rij.x+gammaD*rik.x;
        z.y = betaD*rij.y+gammaD*rik.y;

        dbDdri.x = 2*dot(rij,rjk)*rik.x+dot(rik,rik)*rjk.x;
        dbDdri.y = 2*dot(rij,rjk)*rik.y+dot(rik,rik)*rjk.y;

        dgDdri.x = -2*dot(rik,rjk)*rij.x-dot(rij,rij)*rjk.x;
        dgDdri.y = -2*dot(rik,rjk)*rij.y-dot(rij,rij)*rjk.y;

        dDdriOD.x = (-2.0*rjk.y)/cp;
        dDdriOD.y = (2.0*rjk.x)/cp;

        dhdri[nn] = Id+1.0/D*(dyad(rij,dbDdri)+dyad(rik,dgDdri)-(betaD+gammaD)*Id-dyad(z,dDdriOD));

        rij=rik;
        };

    Dscalar2 vlast,vnext,vother;
    vlast = voro[neigh-1];

    //start calculating forces
    Dscalar2 forceSum;
    forceSum.x=0.0;forceSum.y=0.0;

    Dscalar Adiff = KA*(h_AP.data[i].x - h_APpref.data[i].x);
    Dscalar Pdiff = KP*(h_AP.data[i].y - h_APpref.data[i].y);

    Dscalar2 vcur;
    vlast = voro[neigh-1];
    for(int nn = 0; nn < neigh; ++nn)
        {
        //first, let's do the self-term, dE_i/dr_i
        vcur = voro[nn];
        vnext = voro[(nn+1)%neigh];
        int baseNeigh = ns[nn];
        int other_idx = nn - 1;
        if (other_idx < 0) other_idx += neigh;
        int otherNeigh = ns[other_idx];


        Dscalar2 dAidv,dPidv;
        dAidv.x = 0.5*(vlast.y-vnext.y);
        dAidv.y = 0.5*(vnext.x-vlast.x);

        Dscalar2 dlast,dnext;
        dlast.x = vlast.x-vcur.x;
        dlast.y=vlast.y-vcur.y;

        Dscalar dlnorm = sqrt(dlast.x*dlast.x+dlast.y*dlast.y);

        dnext.x = vcur.x-vnext.x;
        dnext.y = vcur.y-vnext.y;
        Dscalar dnnorm = sqrt(dnext.x*dnext.x+dnext.y*dnext.y);
        if(dnnorm < Pthreshold)
            dnnorm = Pthreshold;
        if(dlnorm < Pthreshold)
            dlnorm = Pthreshold;
        dPidv.x = dlast.x/dlnorm - dnext.x/dnnorm;
        dPidv.y = dlast.y/dlnorm - dnext.y/dnnorm;

        //
        //now let's compute the other terms...first we need to find the third voronoi
        //position that v_cur is connected to
        //
        int neigh2 = h_nn.data[baseNeigh];
        int DT_other_idx=-1;
        for (int n2 = 0; n2 < neigh2; ++n2)
            {
            int testPoint = h_n.data[n_idx(n2,baseNeigh)];
            if(testPoint == otherNeigh) DT_other_idx = h_n.data[n_idx((n2+1)%neigh2,baseNeigh)];
            };
        if(DT_other_idx == otherNeigh || DT_other_idx == baseNeigh || DT_other_idx == -1)
            {
            printf("Triangulation problem %i\n",DT_other_idx);
            throw std::exception();
            };
        Dscalar2 nl1 = h_p.data[otherNeigh];
        Dscalar2 nn1 = h_p.data[baseNeigh];
        Dscalar2 no1 = h_p.data[DT_other_idx];

        Dscalar2 r1,r2,r3;
        Box.minDist(nl1,pi,r1);
        Box.minDist(nn1,pi,r2);
        Box.minDist(no1,pi,r3);

        Circumcenter(r1,r2,r3,vother);

        Dscalar Akdiff = KA*(h_AP.data[baseNeigh].x  - h_APpref.data[baseNeigh].x);
        Dscalar Pkdiff = KP*(h_AP.data[baseNeigh].y  - h_APpref.data[baseNeigh].y);
        Dscalar Ajdiff = KA*(h_AP.data[otherNeigh].x - h_APpref.data[otherNeigh].x);
        Dscalar Pjdiff = KP*(h_AP.data[otherNeigh].y - h_APpref.data[otherNeigh].y);

        Dscalar2 dAkdv,dPkdv;
        dAkdv.x = 0.5*(vnext.y-vother.y);
        dAkdv.y = 0.5*(vother.x-vnext.x);

        dlast.x = vnext.x-vcur.x;
        dlast.y=vnext.y-vcur.y;
        dlnorm = sqrt(dlast.x*dlast.x+dlast.y*dlast.y);
        dnext.x = vcur.x-vother.x;
        dnext.y = vcur.y-vother.y;
        dnnorm = sqrt(dnext.x*dnext.x+dnext.y*dnext.y);
        if(dnnorm < Pthreshold)
            dnnorm = Pthreshold;
        if(dlnorm < Pthreshold)
            dlnorm = Pthreshold;

        dPkdv.x = dlast.x/dlnorm - dnext.x/dnnorm;
        dPkdv.y = dlast.y/dlnorm - dnext.y/dnnorm;

        Dscalar2 dAjdv,dPjdv;
        dAjdv.x = 0.5*(vother.y-vlast.y);
        dAjdv.y = 0.5*(vlast.x-vother.x);

        dlast.x = vother.x-vcur.x;
        dlast.y=vother.y-vcur.y;
        dlnorm = sqrt(dlast.x*dlast.x+dlast.y*dlast.y);
        dnext.x = vcur.x-vlast.x;
        dnext.y = vcur.y-vlast.y;
        dnnorm = sqrt(dnext.x*dnext.x+dnext.y*dnext.y);
        if(dnnorm < Pthreshold)
            dnnorm = Pthreshold;
        if(dlnorm < Pthreshold)
            dlnorm = Pthreshold;

        dPjdv.x = dlast.x/dlnorm - dnext.x/dnnorm;
        dPjdv.y = dlast.y/dlnorm - dnext.y/dnnorm;

        Dscalar2 dEdv;

        dEdv.x = 2.0*Adiff*dAidv.x + 2.0*Pdiff*dPidv.x;
        dEdv.y = 2.0*Adiff*dAidv.y + 2.0*Pdiff*dPidv.y;
        dEdv.x += 2.0*Akdiff*dAkdv.x + 2.0*Pkdiff*dPkdv.x;
        dEdv.y += 2.0*Akdiff*dAkdv.y + 2.0*Pkdiff*dPkdv.y;
        dEdv.x += 2.0*Ajdiff*dAjdv.x + 2.0*Pjdiff*dPjdv.x;
        dEdv.y += 2.0*Ajdiff*dAjdv.y + 2.0*Pjdiff*dPjdv.y;

        Dscalar2 temp = dEdv*dhdri[nn];
        forceSum.x += temp.x;
        forceSum.y += temp.y;

        vlast=vcur;
        };

    h_f.data[i].x=forceSum.x;
    h_f.data[i].y=forceSum.y;
    if(particleExclusions)
        {
        if(h_exes.data[i] != 0)
            {
            h_f.data[i].x = 0.0;
            h_f.data[i].y = 0.0;
            h_external_forces.data[i].x=-forceSum.x;
            h_external_forces.data[i].y=-forceSum.y;
            };
        }
    };

/*!
a utility function...output some information assuming the system is uniform
*/
void SPV2D::reportCellInfo()
    {
    printf("Ncells=%i\tv0=%f\tDr=%f\n",Ncells,v0,Dr);
    };

/*!
\param ri The position of cell i
\param rj The position of cell j
\param rk The position of cell k
\param jj the index EITHER 1 or 2 of the second derivative
Returns an 8-component vector containing the derivatives of the voronoi vertex formed by cells i, j, and k
with respect to r_i and r_{jj}... jj should be either 1 (to give d^2H/(d r_i)^2 or 2 (to give d^2H/dridrji)
The vector is laid out as
(H_x/r_{i,x}r_{j,x}, H_y/r_{i,x}r_{j,x}  
H_x/r_{i,y}r_{j,x}, H_y/r_{i,y}r_{j,x}  
H_x/r_{i,x}r_{j,y}, H_y/r_{i,x}r_{j,y}  
H_x/r_{i,y}r_{j,y}, H_y/r_{i,y}r_{j,y}  )
NOTE: This function does not check that ri, rj, and rk actually share a voronoi vertex in the triangulation
NOTE: This function assumes that rj and rk are w/r/t the position of ri, so ri = (0.,0.)
*/
vector<Dscalar> SPV2D::d2Hdridrj(Dscalar2 rj, Dscalar2 rk, int jj)
    {
    vector<Dscalar> answer(8);
    Dscalar hxr1xr2x, hyr1xr2x, hxr1yr2x,hyr1yr2x;
    Dscalar hxr1xr2y, hyr1xr2y, hxr1yr2y,hyr1yr2y;
    Dscalar rjx,rjy,rkx,rky;
    rjx = rj.x; rjy=rj.y; rkx=rk.x;rky=rk.y;

    Dscalar denominator;
    denominator = (rjx*rky-rjy*rkx)*(rjx*rky-rjy*rkx)*(rjx*rky-rjy*rkx);
    hxr1xr2x = hyr1xr2x = hxr1yr2x = hyr1yr2x = hxr1xr2y= hyr1xr2y= hxr1yr2y=hyr1yr2y= (1.0/denominator);
    //all derivatives in the dynMatTesting notebook
    //first, handle the d^2h/dr_i^2 case
    if ( jj == 1)
        {
        hxr1xr2x *= rjy*(rjy - rky)*rky*(-2*rjx*rkx - 2*rjy*rky + rjx*rjx + rjy*rjy + rkx*rkx + rky*rky); 
        hyr1xr2x *= -(rjy*(rjx - rkx)*rky*(-2*rjx*rkx - 2*rjy*rky + rjx*rjx + rjy*rjy + rkx*rkx + rky*rky));
        hxr1yr2x *= -((rjy - rky)*(rkx*(rjy - 2*rky)*(rjx*rjx) + rky*(rjx*rjx*rjx) + rjy*rkx*(-2*rjy*rky + rjy*rjy + rkx*rkx + rky*rky) + rjx*(rky*(rjy*rjy) - 2*rjy*(rkx*rkx + rky*rky) + rky*(rkx*rkx + rky*rky))))/2.;
        hyr1yr2x *= ((rjx - rkx)*(rkx*(rjy - 2*rky)*(rjx*rjx) + rky*(rjx*rjx*rjx) + rjy*rkx*(-2*rjy*rky + rjy*rjy + rkx*rkx + rky*rky) + rjx*(rky*(rjy*rjy) - 2*rjy*(rkx*rkx + rky*rky) + rky*(rkx*rkx + rky*rky))))/2.;
        hxr1xr2y *= -((rjy - rky)*(rkx*(rjy - 2*rky)*(rjx*rjx) + rky*(rjx*rjx*rjx) + rjy*rkx*(-2*rjy*rky + rjy*rjy + rkx*rkx + rky*rky) +rjx*(rky*(rjy*rjy) - 2*rjy*(rkx*rkx + rky*rky) + rky*(rkx*rkx + rky*rky))))/2.;
        hyr1xr2y *= ((rjx - rkx)*(rkx*(rjy - 2*rky)*(rjx*rjx) + rky*(rjx*rjx*rjx) + rjy*rkx*(-2*rjy*rky + rjy*rjy + rkx*rkx + rky*rky) + rjx*(rky*(rjy*rjy) - 2*rjy*(rkx*rkx + rky*rky) + rky*(rkx*rkx + rky*rky))))/2.;
        hxr1yr2y *= rjx*rkx*(rjy - rky)*(-2*rjx*rkx - 2*rjy*rky + rjx*rjx + rjy*rjy + rkx*rkx + rky*rky);
        hyr1yr2y *= -(rjx*(rjx - rkx)*rkx*(-2*rjx*rkx - 2*rjy*rky + rjx*rjx + rjy*rjy + rkx*rkx + rky*rky));
        }
    else
        {
        //next, handle the d^2h/dr_idr_j case
        hxr1xr2x *= rjy*(rjy - rky)*rky*(rjx*rkx + (rjy - rky)*rky - rkx*rkx);
        hyr1xr2x *= (-(rjy*rkx*rky*(-3*rjx*rkx + 3*(rjx*rjx) + rjy*rjy + 2*(rkx*rkx))) + rjy*rjy*(rkx*rkx*rkx) +(rjx*rjx*rjx - rjx*(rjy*rjy) + 3*rkx*(rjy*rjy))*(rky*rky) + rjy*(rjx - 2*rkx)*(rky*rky*rky))/2.;
        hxr1yr2x *= -((rjy - rky)*(rjy*rkx*((2*rjy - rky)*rky - rkx*rkx) + rjx*(2*rjy*(rkx*rkx) - rky*(rkx*rkx + rky*rky))))/2.;
        hyr1yr2x *= (rkx*(3*rjy*rkx*(rjx*rjx) - rky*(rjx*rjx*rjx) + rjy*rkx*(-2*rjy*rky + rjy*rjy + rkx*rkx + rky*rky) +  rjx*(rky*(rjy*rjy) + rky*(rkx*rkx + rky*rky) - 2*rjy*(2*(rkx*rkx) + rky*rky))))/2.;
        hxr1xr2y *= -(rky*(rkx*(rjy - 2*rky)*(rjx*rjx) + rky*(rjx*rjx*rjx) + rjy*rkx*(-(rjy*rjy) + rkx*rkx + rky*rky) +rjx*(3*rky*(rjy*rjy) + rky*(rkx*rkx + rky*rky) - 2*rjy*(rkx*rkx + 2*(rky*rky)))))/2.;
        hyr1xr2y *= ((rjx - rkx)*(rjx*rky*(2*rjx*rkx - rkx*rkx - rky*rky) - rjy*(rkx*rkx*rkx - 2*rjx*(rky*rky) + rkx*(rky*rky))))/2.;
        hxr1yr2y *= (rkx*rky*(rjx*rjx*rjx) - rjy*rjy*rjy*(rkx*rkx) + rjx*rjx*(rjy*(rkx*rkx) - rky*(3*(rkx*rkx) + rky*rky)) +rjx*rkx*(3*rky*(rjy*rjy) + 2*rky*(rkx*rkx + rky*rky) - rjy*(rkx*rkx + 3*(rky*rky))))/2.;
        hyr1yr2y *= -(rjx*(rjx - rkx)*rkx*(rjx*rkx + (rjy - rky)*rky - rkx*rkx));
        };


    answer[0] = hxr1xr2x;
    answer[1] = hyr1xr2x;
    answer[2] = hxr1yr2x;
    answer[3] = hyr1yr2x;
    answer[4] = hxr1xr2y;
    answer[5] = hyr1xr2y;
    answer[6] = hxr1yr2y;
    answer[7] = hyr1yr2y;
    return answer;
    };

/*!
\param ri The position of cell i
\param rj The position of cell j
\param rk The position of cell k
Returns the derivative of the voronoi vertex shared by cells i, j , and k with respect to changing the position of cell i
the (row, column) format specifies dH_{row}/dr_{i,column}
*/
Matrix2x2 SPV2D::dHdri(Dscalar2 ri, Dscalar2 rj, Dscalar2 rk)
    {
    Matrix2x2 Id;
    Dscalar2 rij, rik, rjk;
    Box.minDist(rj,ri,rij);
    Box.minDist(rk,ri,rik);
    rjk.x =rik.x-rij.x;
    rjk.y =rik.y-rij.y;

    Dscalar2 dbDdri,dgDdri,dDdriOD,z;
    Dscalar betaD = -dot(rik,rik)*dot(rij,rjk);
    Dscalar gammaD = dot(rij,rij)*dot(rik,rjk);
    Dscalar cp = rij.x*rjk.y - rij.y*rjk.x;
    Dscalar D = 2*cp*cp;
    z.x = betaD*rij.x+gammaD*rik.x;
    z.y = betaD*rij.y+gammaD*rik.y;

    dbDdri.x = 2*dot(rij,rjk)*rik.x+dot(rik,rik)*rjk.x;
    dbDdri.y = 2*dot(rij,rjk)*rik.y+dot(rik,rik)*rjk.y;

    dgDdri.x = -2*dot(rik,rjk)*rij.x-dot(rij,rij)*rjk.x;
    dgDdri.y = -2*dot(rik,rjk)*rij.y-dot(rij,rij)*rjk.y;

    dDdriOD.x = (-2.0*rjk.y)/cp;
    dDdriOD.y = (2.0*rjk.x)/cp;

    return Id+1.0/D*(dyad(rij,dbDdri)+dyad(rik,dgDdri)-(betaD+gammaD)*Id-dyad(z,dDdriOD));
    };

/*!
\param i The index of cell i
\param j The index of cell j
\pre Requires that computeGeometry is current
Returns the derivative of the area of cell i w/r/t the position of cell j
*/
Dscalar2 SPV2D::dAidrj(int i, int j)
    {
    Dscalar2 answer;
    answer.x = 0.0; answer.y=0.0;
    ArrayHandle<Dscalar2> h_p(cellPositions,access_location::host,access_mode::read);
    ArrayHandle<int> h_nn(cellNeighborNum,access_location::host,access_mode::read);
    ArrayHandle<int> h_n(cellNeighbors,access_location::host,access_mode::read);
    ArrayHandle<Dscalar2> h_v(voroCur,access_location::host,access_mode::overwrite);

    //how many neighbors does cell i have?
    int neigh = h_nn.data[i];
    vector<int> ns(neigh);
    bool jIsANeighbor = false;
    if (j ==i) jIsANeighbor = true;

    //which two vertices are important?
    int n1, n2;
    for (int nn = 0; nn < neigh; ++nn)
        {
        ns[nn] = h_n.data[n_idx(nn,i)];
        if (ns[nn] ==j)
            {
            jIsANeighbor = true;
            n1 = nn;
            n2 = nn+1;
            if (n2 ==neigh) n2 = 0;
            }
        };
    Dscalar2 vlast, vcur,vnext;
    //if j is not a neighbor of i (or i itself!) the  derivative vanishes
    if (!jIsANeighbor)
        return answer;
    //if i ==j, do the loop simply
    if ( i == j)
        {
        vlast = h_v.data[n_idx(neigh-1,i)];
        for (int vv = 0; vv < neigh; ++vv)
            {
            vcur = h_v.data[n_idx(vv,i)];
            vnext = h_v.data[n_idx((vv+1)%neigh,i)];
            Dscalar2 dAdv;
            dAdv.x = -0.5*(vlast.y-vnext.y);
            dAdv.y = -0.5*(vnext.x-vlast.x);

            int indexk = vv - 1;
            if (indexk <0) indexk = neigh-1;
            Dscalar2 temp = dAdv*dHdri(h_p.data[i],h_p.data[ h_n.data[n_idx(vv,i)] ],h_p.data[ h_n.data[n_idx(indexk,i)] ]);
            answer.x += temp.x;
            answer.y += temp.y;
            vlast = vcur;
            };
        return answer;
        };

    //otherwise, the interesting case
    vlast = h_v.data[n_idx(neigh-1,i)];
    for (int vv = 0; vv < neigh; ++vv)
        {
        vcur = h_v.data[n_idx(vv,i)];
        vnext = h_v.data[n_idx((vv+1)%neigh,i)];
        if(vv == n1 || vv == n2)
            {
            int indexk;
            if (vv == n1)
                indexk=vv-1;
            else
                indexk=vv;
                    
            if (indexk <0) indexk = neigh-1;
            Dscalar2 dAdv;
            dAdv.x = -0.5*(vlast.y-vnext.y);
            dAdv.y = -0.5*(vnext.x-vlast.x);
            Dscalar2 temp = dAdv*dHdri(h_p.data[j],h_p.data[i],h_p.data[ h_n.data[n_idx(indexk,i)] ]);
            answer.x += temp.x;
            answer.y += temp.y;
            };
        vlast = vcur;
        };
    return answer;
    }

/*!
\param i The index of cell i
\param j The index of cell j
Returns the derivative of the perimeter of cell i w/r/t the position of cell j
*/
Dscalar2 SPV2D::dPidrj(int i, int j)
    {
    Dscalar Pthreshold = THRESHOLD;
    Dscalar2 answer;
    answer.x = 0.0; answer.y=0.0;
    ArrayHandle<Dscalar2> h_p(cellPositions,access_location::host,access_mode::read);
    ArrayHandle<int> h_nn(cellNeighborNum,access_location::host,access_mode::read);
    ArrayHandle<int> h_n(cellNeighbors,access_location::host,access_mode::read);
    ArrayHandle<Dscalar2> h_v(voroCur,access_location::host,access_mode::overwrite);

    //how many neighbors does cell i have?
    int neigh = h_nn.data[i];
    vector<int> ns(neigh);
    bool jIsANeighbor = false;
    if (j ==i) jIsANeighbor = true;

    //which two vertices are important?
    int n1, n2;
    for (int nn = 0; nn < neigh; ++nn)
        {
        ns[nn] = h_n.data[n_idx(nn,i)];
        if (ns[nn] ==j)
            {
            jIsANeighbor = true;
            n1 = nn;
            n2 = nn+1;
            if (n2 ==neigh) n2 = 0;
            }
        };
    Dscalar2 vlast, vcur,vnext;
    //if j is not a neighbor of i (or i itself!) the  derivative vanishes
    if (!jIsANeighbor)
        return answer;
    //if i ==j, do the loop simply
    if ( i == j)
        {
        vlast = h_v.data[n_idx(neigh-1,i)];
        for (int vv = 0; vv < neigh; ++vv)
            {
            vcur = h_v.data[n_idx(vv,i)];
            vnext = h_v.data[n_idx((vv+1)%neigh,i)];
            Dscalar2 dPdv;
            Dscalar2 dlast,dnext;
            dlast.x = vlast.x-vcur.x;
            dlast.y=vlast.y-vcur.y;

            Dscalar dlnorm = sqrt(dlast.x*dlast.x+dlast.y*dlast.y);

            dnext.x = vcur.x-vnext.x;
            dnext.y = vcur.y-vnext.y;
            Dscalar dnnorm = sqrt(dnext.x*dnext.x+dnext.y*dnext.y);
            if(dnnorm < Pthreshold)
                dnnorm = Pthreshold;
            if(dlnorm < Pthreshold)
                dlnorm = Pthreshold;
            dPdv.x = dlast.x/dlnorm - dnext.x/dnnorm;
            dPdv.y = dlast.y/dlnorm - dnext.y/dnnorm;

            int indexk = vv - 1;
            if (indexk <0) indexk = neigh-1;
            Dscalar2 temp = dPdv*dHdri(h_p.data[i],h_p.data[ h_n.data[n_idx(vv,i)] ],h_p.data[ h_n.data[n_idx(indexk,i)] ]);
            answer.x -= temp.x;
            answer.y -= temp.y;
            vlast = vcur;
            };
        return answer;
        };

    //otherwise, the interesting case
    vlast = h_v.data[n_idx(neigh-1,i)];
    for (int vv = 0; vv < neigh; ++vv)
        {
        vcur = h_v.data[n_idx(vv,i)];
        vnext = h_v.data[n_idx((vv+1)%neigh,i)];
        if(vv == n1 || vv == n2)
            {
            int indexk;
            if (vv == n1)
                indexk=vv-1;
            else
                indexk=vv;
                    
            if (indexk <0) indexk = neigh-1;
            Dscalar2 dPdv;
            Dscalar2 dlast,dnext;
            dlast.x = vlast.x-vcur.x;
            dlast.y=vlast.y-vcur.y;

            Dscalar dlnorm = sqrt(dlast.x*dlast.x+dlast.y*dlast.y);

            dnext.x = vcur.x-vnext.x;
            dnext.y = vcur.y-vnext.y;
            Dscalar dnnorm = sqrt(dnext.x*dnext.x+dnext.y*dnext.y);
            if(dnnorm < Pthreshold)
                dnnorm = Pthreshold;
            if(dlnorm < Pthreshold)
                dlnorm = Pthreshold;
            dPdv.x = dlast.x/dlnorm - dnext.x/dnnorm;
            dPdv.y = dlast.y/dlnorm - dnext.y/dnnorm;
            Dscalar2 temp = dPdv*dHdri(h_p.data[j],h_p.data[i],h_p.data[ h_n.data[n_idx(indexk,i)] ]);
            answer.x -= temp.x;
            answer.y -= temp.y;
            };
        vlast = vcur;
        };
    return answer;
    };

/*!
\param rcs a vector of (row,col) locations
\param vals a vector of the corresponding value of the dynamical matrix
*/
void SPV2D::getDynMatEntries(vector<int2> &rcs, vector<Dscalar> &vals,Dscalar unstress, Dscalar stress)
    {
    printf("evaluating dynamical matrix\n");
    ArrayHandle<int> h_nn(cellNeighborNum,access_location::host,access_mode::read);
    ArrayHandle<int> h_n(cellNeighbors,access_location::host,access_mode::read);
    
    neighborType nt0 = neighborType::self;
    neighborType nt1 = neighborType::first;
    neighborType nt2 = neighborType::second;
    rcs.reserve(10*Ncells);
    vals.reserve(10*Ncells);
    Matrix2x2 d2E;
    int C1x, C1y,C2x,C2y;
    int2 loc;
    for (int cell = 0; cell < Ncells; ++cell)
        {
        vector<int> firstNeighs, secondNeighs;
        firstNeighs.reserve(6);
        secondNeighs.reserve(15);
        //always calculate the self term
        d2E = d2Edridrj(cell,cell,nt0,unstress,stress);
        C1x = 2*cell;
        C1y = 2*cell+1;
        loc.x= C1x; loc.y = C1x;
        rcs.push_back(loc);
        vals.push_back(d2E.x11);
        loc.x= C1x; loc.y = C1y;
        rcs.push_back(loc);
        vals.push_back(d2E.x12);
        loc.x= C1y; loc.y = C1x;
        rcs.push_back(loc);
        vals.push_back(d2E.x21);
        loc.x= C1y; loc.y = C1y;
        rcs.push_back(loc);
        vals.push_back(d2E.x22);

        //how many neighbors does cell i have?
        int neigh = h_nn.data[cell];
        vector<int> ns(neigh);
        for (int nn = 0; nn < neigh; ++nn)
            {
            ns[nn] = h_n.data[n_idx(nn,cell)];
            firstNeighs.push_back(ns[nn]);
            };
        //find the second neighbors
        int lastCell = ns[neigh-2];
        int curCell = ns[neigh-1];
        for (int nn = 0; nn < neigh; ++nn)
            {
            int nextCell = ns[nn];

            int neigh2 = h_nn.data[curCell];
            for (int n2 = 0; n2 < neigh2; ++n2)
                {
                int potentialNeighbor = h_n.data[n_idx(n2,curCell)];
                if (potentialNeighbor != cell && potentialNeighbor != lastCell && potentialNeighbor != nextCell)
                    secondNeighs.push_back(potentialNeighbor);
                };
            lastCell = curCell;
            curCell = nextCell;
            };

        //evaluate partial derivatives w/r/t first and second neighbors, but only once each
        //(i.e., respect equality of mixed partials)
        for (int ff = 0; ff < firstNeighs.size(); ++ff)
            {
            int cellG = firstNeighs[ff];
            //if cellG > cell, calculate those entries and add to vectors
            if (cellG > cell)
                {
                d2E = d2Edridrj(cell,cellG,nt1,unstress,stress);
                C2x = 2*cellG;
                C2y = 2*cellG+1;
                loc.x= C1x; loc.y = C2x;
                rcs.push_back(loc);
                vals.push_back(d2E.x11);
                loc.x= C1x; loc.y = C2y;
                rcs.push_back(loc);
                vals.push_back(d2E.x12);
                loc.x= C1y; loc.y = C2x;
                rcs.push_back(loc);
                vals.push_back(d2E.x21);
                loc.x= C1y; loc.y = C2y;
                rcs.push_back(loc);
                vals.push_back(d2E.x22);
                };
            };
        for (int ss = 0; ss < secondNeighs.size(); ++ss)
            {
            int cellD = secondNeighs[ss];
            //if cellD > cell, calculate those entries and add to vectors
            if (cellD > cell)
                {
                d2E = d2Edridrj(cell,cellD,nt2,unstress,stress);
                C2x = 2*cellD;
                C2y = 2*cellD+1;
                loc.x= C1x; loc.y = C2x;
                rcs.push_back(loc);
                vals.push_back(d2E.x11);
                loc.x= C1x; loc.y = C2y;
                rcs.push_back(loc);
                vals.push_back(d2E.x12);
                loc.x= C1y; loc.y = C2x;
                rcs.push_back(loc);
                vals.push_back(d2E.x21);
                loc.x= C1y; loc.y = C2y;
                rcs.push_back(loc);
                vals.push_back(d2E.x22);
                };
            };

        };//end loop over cells
    printf("finished building dynamical Matrix\n");
    };

/*!
\param dvpdr derivative of v_{i+1} w/r/t a cell position
\param dvmdr derivative of v_{i-1} w/r/t a cell position
*/
Matrix2x2 SPV2D::d2Areadvdr(Matrix2x2 &dvpdr, Matrix2x2 &dvmdr)
    {
    Matrix2x2 d2Advidrj;
    d2Advidrj.x11 =(-dvmdr.x21 + dvpdr.x21);
    d2Advidrj.x12 =(dvmdr.x11 - dvpdr.x11);
    d2Advidrj.x21 =(-dvmdr.x22 + dvpdr.x22);
    d2Advidrj.x22 =(dvmdr.x12 - dvpdr.x12);
    return 0.5*d2Advidrj;
    };

/*!
\param dvdr derivative of v_{i} w/r/t a cell position
\param dvpdr derivative of v_{i+1} w/r/t a cell position
\param dvmdr derivative of v_{i-1} w/r/t a cell position
\param vm position of v_{i-1}
\param v position of v_{i}
\param vp position of v_{i+1}
*/
Matrix2x2 SPV2D::d2Peridvdr(Matrix2x2 &dvdr, Matrix2x2 &dvmdr,Matrix2x2 &dvpdr, Dscalar2 vm, Dscalar2 v, Dscalar2 vp)
    {
    Dscalar2 dlast = v-vm;
    Dscalar2 dnext = vp-v;
    Dscalar dlastNorm = norm(dlast);
    Dscalar dnextNorm = norm(dnext);
    Dscalar denNext = 1.0/(dnextNorm*dnextNorm*dnextNorm);
    Dscalar denLast = 1.0/(dlastNorm*dlastNorm*dlastNorm);

    //dP/dv = dnext/dnextNorm - dlast/dlastNorm; we'll differentiate each of those terms separately
    Matrix2x2 dNdr, dLdr;
    dNdr.x11 = (-v.y + vp.y)* ((-dvdr.x21 + dvpdr.x21)* (-v.x + vp.x) - (-dvdr.x11 + dvpdr.x11)* (-v.y + vp.y));
    dNdr.x12 = -(-v.x + vp.x)* ((-dvdr.x21 + dvpdr.x21)* (-v.x + vp.x) - (-dvdr.x11 + dvpdr.x11)* (-v.y + vp.y));
    dNdr.x21 = (-v.y + vp.y)* ((-dvdr.x22 + dvpdr.x22)* (-v.x + vp.x) - (-dvdr.x12 + dvpdr.x12)* (-v.y + vp.y));
    dNdr.x22 = -(-v.x + vp.x)* ((-dvdr.x22 + dvpdr.x22)* (-v.x + vp.x) - (-dvdr.x12 + dvpdr.x12)* (-v.y + vp.y));

    dLdr.x11 = (-v.y + vm.y)*(-(-dvdr.x21 + dvmdr.x21)*(-v.x + vm.x) + (-dvdr.x11 + dvmdr.x11)*(-v.y + vm.y));
    dLdr.x12 = (-v.x + vm.x)*((-dvdr.x21 + dvmdr.x21)*(-v.x + vm.x) - (-dvdr.x11 + dvmdr.x11)*(-v.y + vm.y));
    dLdr.x21 = (-v.y + vm.y)*(-(-dvdr.x22 + dvmdr.x22)*(-v.x + vm.x) + (-dvdr.x12 + dvmdr.x12)*(-v.y + vm.y));
    dLdr.x22 = (-v.x + vm.x)*((-dvdr.x22 + dvmdr.x22)*(-v.x + vm.x) - (-dvdr.x12 + dvmdr.x12)*(-v.y + vm.y));
    
    return denNext*dNdr - denLast*dLdr;

    };

/*!
\param i The index of cell i
\param j The index of cell j
\pre Requires that computeGeometry is current
The goal is to return a matrix (x11,x12,x21,x22) with
x11 = d^2 / dr_{i,x} dr_{j,x}
x12 = d^2 / dr_{i,x} dr_{j,y}
x21 = d^2 / dr_{i,y} dr_{j,x}
x22 = d^2 / dr_{i,y} dr_{j,y}
*/
Matrix2x2 SPV2D::d2Edridrj(int i, int j, neighborType neighbor,Dscalar unstress, Dscalar stress)
    {
    Matrix2x2  answer;
    answer.x11 = 0.0; answer.x12=0.0; answer.x21=0.0;answer.x22=0.0;
    ArrayHandle<Dscalar2> h_p(cellPositions,access_location::host,access_mode::read);
    ArrayHandle<int> h_nn(cellNeighborNum,access_location::host,access_mode::read);
    ArrayHandle<int> h_n(cellNeighbors,access_location::host,access_mode::read);
    ArrayHandle<Dscalar2> h_v(voroCur,access_location::host,access_mode::overwrite);
    ArrayHandle<Dscalar2> h_AP(AreaPeri,access_location::host,access_mode::read);
    ArrayHandle<Dscalar2> h_APpref(AreaPeriPreferences,access_location::host,access_mode::read);

    //how many neighbors does cell i have?
    int neigh = h_nn.data[i];
    vector<int> ns(neigh);
    for (int nn = 0; nn < neigh; ++nn)
        {
        ns[nn] = h_n.data[n_idx(nn,i)];
        };
    //the saved voronoi positions
    Dscalar2 vlast, vcur,vnext;
    Matrix2x2 zeroMat(0.0,0.0,0.0,0.0);
    //the cell indices
    int cellG, cellB,cellGp1,cellBm1;
    cellB = ns[neigh-1];
    cellBm1 = ns[neigh-2];
    vlast = h_v.data[n_idx(neigh-1,i)];
    Dscalar dEdA = 2*KA*(h_AP.data[i].x - h_APpref.data[i].x);
    Dscalar dEdP = 2*KP*(h_AP.data[i].y - h_APpref.data[i].y);
    Dscalar2 dAadrj = dAidrj(i,j);
    Dscalar2 dPadrj = dPidrj(i,j);

    //For debugging, multiply all of the area or perimeter terms by the values here
    Dscalar area = 1.0;
    Dscalar peri = 1.0;

    answer += area*unstress*2.0*KA*dyad(dAidrj(i,i),dAadrj);
    answer += peri*unstress*2.0*KP*dyad(dPidrj(i,i),dPadrj);
    for (int vv = 0; vv < neigh; ++vv)
        {
        cellG = ns[vv];
        if (vv+1 == neigh)
            cellGp1 = ns[0];
        else
            cellGp1 = ns[vv+1];

        //What is the index and relative position of cell delta (which forms a vertex with gamma and beta connect by an edge to v_i)?
        int neigh2 = h_nn.data[cellG];
        int cellD=-1;
        for (int n2 = 0; n2 < neigh2; ++n2)
            {
            int testPoint = h_n.data[n_idx(n2,cellG)];
            if(testPoint == cellB) cellD = h_n.data[n_idx((n2+1)%neigh2,cellG)];
            };
        if(cellD == cellB || cellD  == cellG || cellD == -1)
            {
            printf("Triangulation problem %i\n",cellD);
            throw std::exception();
            };

        Dscalar2 rB,rG;
        Box.minDist(h_p.data[cellB],h_p.data[i],rB);
        Box.minDist(h_p.data[cellG],h_p.data[i],rG);
        Dscalar2 rD;
        Box.minDist(h_p.data[cellD],h_p.data[i],rD);
        Dscalar2 vother;
        Circumcenter(rB,rG,rD,vother);

        vcur = h_v.data[n_idx(vv,i)];
        vnext = h_v.data[n_idx((vv+1)%neigh,i)];

        Matrix2x2 dvidri = dHdri(h_p.data[i],h_p.data[cellB],h_p.data[cellG]);
        Matrix2x2 dvidrj(0.0,0.0,0.0,0.0);
        Matrix2x2 dvip1drj(0.0,0.0,0.0,0.0);
        Matrix2x2 dvim1drj(0.0,0.0,0.0,0.0);
        Matrix2x2 dvodrj(0.0,0.0,0.0,0.0);
        Matrix2x2 tempMatrix(0.0,0.0,0.0,0.0);
        vector<Dscalar> d2vidridrj(8,0.0);
        if (neighbor ==neighborType::second)
            {
            if (j == cellD)
                dvodrj = dHdri(h_p.data[cellD],h_p.data[cellG],h_p.data[cellB]);
            };
        if (neighbor == neighborType::self)
            {
            dvidrj = dvidri;
            dvip1drj = dHdri(h_p.data[i],h_p.data[cellGp1],h_p.data[cellG]);
            dvim1drj = dHdri(h_p.data[i],h_p.data[cellBm1],h_p.data[cellB]);
            d2vidridrj = d2Hdridrj(rB,rG,1);
            };
        if (neighbor == neighborType::first)
            {
            if (j == cellG)
                {
                dvidrj = dHdri(h_p.data[cellG],h_p.data[i],h_p.data[cellB]);
                dvip1drj = dHdri(h_p.data[cellG],h_p.data[i],h_p.data[cellGp1]);
                dvodrj = dHdri(h_p.data[cellG],h_p.data[cellD],h_p.data[cellB]);
                d2vidridrj = d2Hdridrj(rG,rB,2);
                };
            if (j == cellB)
                {
                dvidrj = dHdri(h_p.data[cellB],h_p.data[i],h_p.data[cellG]);
                dvim1drj = dHdri(h_p.data[cellB],h_p.data[i],h_p.data[cellBm1]);
                dvodrj = dHdri(h_p.data[cellB],h_p.data[cellD],h_p.data[cellG]);
                d2vidridrj = d2Hdridrj(rB,rG,2);
                };
            if (j == cellBm1)
                dvim1drj = dHdri(h_p.data[cellBm1],h_p.data[i],h_p.data[cellB]);
            if (j == cellGp1)
                dvip1drj = dHdri(h_p.data[cellGp1],h_p.data[i],h_p.data[cellG]);
            };

        //
        //cell alpha terms
        //
        //Area part
        Dscalar2 dAdv;
        dAdv.x = 0.5*(vnext.y-vlast.y);
        dAdv.y = 0.5*(vlast.x-vnext.x);
        //first of three area terms... now done as a simple dyadic product outside the loop
        //answer += 2.*KA*dyad(dAdv*dvidri,dAadrj);

        //second of three area terms
        Matrix2x2 d2Advidrj; //Get in form M_{rb, psi}
        d2Advidrj = d2Areadvdr(dvip1drj,dvim1drj);
        tempMatrix=d2Advidrj*dvidri;
        tempMatrix.transpose();
        answer += area*stress*dEdA*(tempMatrix);

        //third of three area terms
        tempMatrix.x11 =dAdv.x*d2vidridrj[0]+dAdv.y*d2vidridrj[1]; 
        tempMatrix.x21 =dAdv.x*d2vidridrj[2]+dAdv.y*d2vidridrj[3]; 
        tempMatrix.x12 =dAdv.x*d2vidridrj[4]+dAdv.y*d2vidridrj[5]; 
        tempMatrix.x22 =dAdv.x*d2vidridrj[6]+dAdv.y*d2vidridrj[7]; 
        answer += area*stress*dEdA*tempMatrix;

        //perimeter part
        Dscalar2 dPdv;
        Dscalar2 dlast,dnext;
        dlast.x = -vlast.x+vcur.x;
        dlast.y = -vlast.y+vcur.y;
        Dscalar dlnorm = sqrt(dlast.x*dlast.x+dlast.y*dlast.y);
        dnext.x = -vcur.x+vnext.x;
        dnext.y = -vcur.y+vnext.y;
        Dscalar dnnorm = sqrt(dnext.x*dnext.x+dnext.y*dnext.y);
        dPdv.x = dlast.x/dlnorm - dnext.x/dnnorm;
        dPdv.y = dlast.y/dlnorm - dnext.y/dnnorm;
        
        //first of three peri terms...it's a dyadic product outside the loop
        //second of three peri terms
        Matrix2x2 d2Pdvidrj; //Get in form M_{rb, psi}
        d2Pdvidrj = d2Peridvdr(dvidrj,dvim1drj,dvip1drj,vlast,vcur,vnext);
        tempMatrix=d2Pdvidrj*dvidri;
        tempMatrix.transpose();
        answer += peri*stress*dEdP*(tempMatrix);
        //third of three peri terms
        tempMatrix.x11 =dPdv.x*d2vidridrj[0]+dPdv.y*d2vidridrj[1]; 
        tempMatrix.x21 =dPdv.x*d2vidridrj[2]+dPdv.y*d2vidridrj[3]; 
        tempMatrix.x12 =dPdv.x*d2vidridrj[4]+dPdv.y*d2vidridrj[5]; 
        tempMatrix.x22 =dPdv.x*d2vidridrj[6]+dPdv.y*d2vidridrj[7]; 
        answer += peri*stress*dEdP*tempMatrix;

        //now we compute terms related to cells gamma and beta

        //cell gamma terms
        Dscalar dEGdP = 2.0*KP*(h_AP.data[cellG].y - h_APpref.data[cellG].y);
        Dscalar dEGdA = 2.0*KA*(h_AP.data[cellG].x  - h_APpref.data[cellG].x);
        //area part
        Dscalar2 dAGdv;
        dAGdv.x = -0.5*(vnext.y-vother.y);
        dAGdv.y = -0.5*(vother.x-vnext.x);
        Dscalar2 dAGdrj = dAidrj(cellG,j);
        //first term
        answer += area*unstress*2.*KA*dyad(dAGdv*dvidri,dAGdrj);
        //second term
        d2Advidrj=d2Areadvdr(dvodrj,dvip1drj);
        tempMatrix=d2Advidrj*dvidri;
        tempMatrix.transpose();
        answer += area*stress*dEGdA*tempMatrix;
        //third term
        tempMatrix.x11 =dAGdv.x*d2vidridrj[0]+dAGdv.y*d2vidridrj[1]; 
        tempMatrix.x21 =dAGdv.x*d2vidridrj[2]+dAGdv.y*d2vidridrj[3]; 
        tempMatrix.x12 =dAGdv.x*d2vidridrj[4]+dAGdv.y*d2vidridrj[5]; 
        tempMatrix.x22 =dAGdv.x*d2vidridrj[6]+dAGdv.y*d2vidridrj[7]; 
        answer += area*stress*dEGdA*tempMatrix;
        

        //perimeter part
        Dscalar2 dPGdv;
        dlast.x = -vnext.x+vcur.x;
        dlast.y = -vnext.y+vcur.y;
        dlnorm = sqrt(dlast.x*dlast.x+dlast.y*dlast.y);
        dnext.x = -vcur.x+vother.x;
        dnext.y = -vcur.y+vother.y;
        dnnorm = sqrt(dnext.x*dnext.x+dnext.y*dnext.y);
        dPGdv.x = dlast.x/dlnorm - dnext.x/dnnorm;
        dPGdv.y = dlast.y/dlnorm - dnext.y/dnnorm;
        
        //first term
        Dscalar2 dPGdrj = dPidrj(cellG,j);
        answer += peri*unstress*2.*KP*dyad(dPGdv*dvidri,dPGdrj);
        //second term
        d2Pdvidrj = d2Peridvdr(dvidrj,dvip1drj,dvodrj,vnext,vcur,vother);
        tempMatrix=d2Pdvidrj*dvidri;
        tempMatrix.transpose();
        answer += peri*stress*dEGdP*(tempMatrix);
        //third of three peri terms
        tempMatrix.x11 =dPGdv.x*d2vidridrj[0]+dPGdv.y*d2vidridrj[1]; 
        tempMatrix.x21 =dPGdv.x*d2vidridrj[2]+dPGdv.y*d2vidridrj[3]; 
        tempMatrix.x12 =dPGdv.x*d2vidridrj[4]+dPGdv.y*d2vidridrj[5]; 
        tempMatrix.x22 =dPGdv.x*d2vidridrj[6]+dPGdv.y*d2vidridrj[7]; 
        answer += peri*stress*dEGdP*tempMatrix;

        //cell beta terms
        Dscalar dEBdP = 2.0*KP*(h_AP.data[cellB].y - h_APpref.data[cellB].y);
        Dscalar dEBdA = 2.0*KA*(h_AP.data[cellB].x - h_APpref.data[cellB].x);
        //
        //area terms
        Dscalar2 dABdv;
        dABdv.x = 0.5*(vlast.y-vother.y);
        dABdv.y = 0.5*(vother.x-vlast.x);
        Dscalar2 dABdrj = dAidrj(cellB,j);
        
        //first term
        answer += area*unstress*2.*KA*dyad(dABdv*dvidri,dABdrj);
        //second term
        d2Advidrj=d2Areadvdr(dvim1drj,dvodrj);
        tempMatrix=d2Advidrj*dvidri;
        tempMatrix.transpose();
        answer += area*stress*dEBdA*tempMatrix;
        //third term
        tempMatrix.x11 =dABdv.x*d2vidridrj[0]+dABdv.y*d2vidridrj[1]; 
        tempMatrix.x21 =dABdv.x*d2vidridrj[2]+dABdv.y*d2vidridrj[3]; 
        tempMatrix.x12 =dABdv.x*d2vidridrj[4]+dABdv.y*d2vidridrj[5]; 
        tempMatrix.x22 =dABdv.x*d2vidridrj[6]+dABdv.y*d2vidridrj[7]; 
        answer += area*stress*dEBdA*tempMatrix;


        //peri terms
        Dscalar2 dPBdv;
        dlast.x = -vother.x+vcur.x;
        dlast.y = -vother.y+vcur.y;
        dlnorm = sqrt(dlast.x*dlast.x+dlast.y*dlast.y);
        dnext.x = -vcur.x+vlast.x;
        dnext.y = -vcur.y+vlast.y;
        dnnorm = sqrt(dnext.x*dnext.x+dnext.y*dnext.y);
        dPBdv.x = dlast.x/dlnorm - dnext.x/dnnorm;
        dPBdv.y = dlast.y/dlnorm - dnext.y/dnnorm;

        //first term
        Dscalar2 dPBdrj = dPidrj(cellB,j);
        answer += peri*unstress*2.*KP*dyad(dPBdv*dvidri,dPBdrj);
        //second term
        d2Pdvidrj = d2Peridvdr(dvidrj,dvodrj,dvim1drj,vother,vcur,vlast);
        tempMatrix=d2Pdvidrj*dvidri;
        tempMatrix.transpose();
        answer += peri*stress*dEBdP*(tempMatrix);
        //third of three peri terms
        tempMatrix.x11 =dPBdv.x*d2vidridrj[0]+dPBdv.y*d2vidridrj[1]; 
        tempMatrix.x21 =dPBdv.x*d2vidridrj[2]+dPBdv.y*d2vidridrj[3]; 
        tempMatrix.x12 =dPBdv.x*d2vidridrj[4]+dPBdv.y*d2vidridrj[5]; 
        tempMatrix.x22 =dPBdv.x*d2vidridrj[6]+dPBdv.y*d2vidridrj[7]; 
        answer += peri*stress*dEBdP*tempMatrix;

        //update the vertices and cell indices for the next loop
        vlast=vcur;
        cellBm1=cellB;
        cellB=cellG;
        }; //that was gross

    return answer;
    };
<|MERGE_RESOLUTION|>--- conflicted
+++ resolved
@@ -27,11 +27,7 @@
 */
 SPV2D::SPV2D(int n,Dscalar A0, Dscalar P0,bool reprod)
     {
-<<<<<<< HEAD
-    printf("Initializing %i cells with random positions in a square box... \n",n);
-=======
     printf("Initializing %i cells with random positions in a square box...\n ",n);
->>>>>>> e13714f0
     Reproducible = reprod;
     Initialize(n);
     setCellPreferencesUniform(A0,P0);
