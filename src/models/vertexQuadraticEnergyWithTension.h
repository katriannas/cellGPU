#ifndef VertexQuadraticEnergyWithTension_H
#define VertexQuadraticEnergyWithTension_H

#include "vertexQuadraticEnergy.h"

/*! \file vertexQuadraticEnergyWithTension.h */
//!Add line tension terms between different "types" of cells in the 2D Vertex model
/*!
This child class of VertexQuadraticEnergy is completely analogous to the voversion on the Voronoi side.
It implements different tension terms between different types of cells, and different routines are
called depending on whether multiple different cell-cell surface tension values are needed.
 */
class VertexQuadraticEnergyWithTension : public VertexQuadraticEnergy
    {
    public:
        //! initialize with random positions and set all cells to have uniform target A_0 and P_0 parameters
        VertexQuadraticEnergyWithTension(int n, double A0, double P0,bool reprod = false, bool runSPVToInitialize=false,bool usegpu = true) : VertexQuadraticEnergy(n,A0,P0,reprod,runSPVToInitialize,usegpu)
                {
                gamma = 0;Tension = false;simpleTension = true;GPUcompute = usegpu
                if(!GPUcompute)
                    tensionMatrix.neverGPU =true;
                };

        //!compute the geometry and get the forces
        virtual void computeForces();
<<<<<<< HEAD
=======

>>>>>>> 6a1a1bfd
        //!compute the quadratic energy functional
        virtual double computeEnergy();

        //!Compute the net force on particle i on the CPU with multiple tension values
        virtual void computeVertexTensionForcesCPU();
        //!call gpu_force_sets kernel caller
        virtual void computeVertexTensionForceGPU();

        //!Use surface tension
        void setUseSurfaceTension(bool use_tension){Tension = use_tension;};
        //!Set surface tension, with only a single value of surface tension
        void setSurfaceTension(double g){gamma = g; simpleTension = true;};
        //!Set a general flattened 2d matrix describing surface tensions between many cell types
        void setSurfaceTension(vector<double> gammas);
        //!Get surface tension
        double getSurfaceTension(){return gamma;};
    protected:
        //!The value of surface tension between two cells of different type
        double gamma;
        //!A flag specifying whether the force calculation contains any surface tensions to compute
        bool Tension;
        //!A flag switching between "simple" tensions (only a single value of gamma for every unlike interaction) or not
        bool simpleTension;
        //!A flattened 2d matrix describing the surface tension, \gamma_{i,j} for types i and j
        GPUArray<double> tensionMatrix;

    //be friends with the associated Database class so it can access data to store or read
    friend class AVMDatabaseNetCDF;
    };

#endif<|MERGE_RESOLUTION|>--- conflicted
+++ resolved
@@ -23,10 +23,6 @@
 
         //!compute the geometry and get the forces
         virtual void computeForces();
-<<<<<<< HEAD
-=======
-
->>>>>>> 6a1a1bfd
         //!compute the quadratic energy functional
         virtual double computeEnergy();
 
