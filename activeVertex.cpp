--- conflicted
+++ resolved
@@ -111,12 +111,7 @@
             ncdat.WriteState(AVM);
             };
         };
-<<<<<<< HEAD
     AVM->reportMeanVertexForce(true);
-=======
-    avm->reportMeanVertexForce();
-
->>>>>>> b2256088
     t1=clock();
     if(initializeGPU)
         cudaProfilerStart();
